# Copyright 2020 Amazon.com, Inc. or its affiliates. All Rights Reserved.
# SPDX-License-Identifier: Apache-2.0

[package]
name = "vtok_agent"
version = "0.1.0"
authors = ["The AWS Nitro Enclaves Team <aws-nitro-enclaves-devel@amazon.com>"]
edition = "2018"

# See more keys and their definitions at https://doc.rust-lang.org/cargo/reference/manifest.html

[dependencies]
lazy_static = "1.4.0"
<<<<<<< HEAD
log = { version = "0.4.20", features = ["std"] }
nix = "0.20"
=======
log = { version = "0.4.8", features = ["std"] }
nix = "0.26"
>>>>>>> 26053ad2
serde = { version = "1.0", features = ["derive"] }
serde_yaml = "0.8"
serde_json = "1.0"
vtok_common = { path = "../vtok_common" }
vtok_rpc = { path = "../vtok_rpc" }

[[bin]]
name = "p11ne-agent"
path = "src/main.rs"<|MERGE_RESOLUTION|>--- conflicted
+++ resolved
@@ -11,13 +11,8 @@
 
 [dependencies]
 lazy_static = "1.4.0"
-<<<<<<< HEAD
 log = { version = "0.4.20", features = ["std"] }
-nix = "0.20"
-=======
-log = { version = "0.4.8", features = ["std"] }
 nix = "0.26"
->>>>>>> 26053ad2
 serde = { version = "1.0", features = ["derive"] }
 serde_yaml = "0.8"
 serde_json = "1.0"
